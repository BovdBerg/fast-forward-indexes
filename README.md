--- conflicted
+++ resolved
@@ -3,12 +3,7 @@
 ## Pre-requisites
 This implementation extends upon Fast-Forward Indexes by J. Leonhardt, et al.
 
-<<<<<<< HEAD
 This original research is described by:
-=======
-> [!IMPORTANT]
-> As this library is still in its early stages, the API is subject to change!
->>>>>>> 9f7e6363
 
 - Original Paper "Efficient Neural Ranking using Forward Indexes"  
 by J. Leonhardt, et al.  
@@ -25,6 +20,8 @@
 
     - [Docs](https://mrjleo.github.io/fast-forward-indexes/docs)
 
+> [!IMPORTANT]
+> As this library is still in its early stages, the API is subject to change!
 
 ## Installation
 
