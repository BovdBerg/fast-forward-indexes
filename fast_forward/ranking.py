"""
.. include:: docs/ranking.md
"""

import logging
from pathlib import Path
from typing import Dict, Iterator, Set, Union

import numpy as np
import pandas as pd

Run = Dict[str, Dict[str, Union[float, int]]]

LOGGER = logging.getLogger(__name__)


def _attach_queries(df: pd.DataFrame, queries: Dict[str, str]) -> pd.DataFrame:
    """Attach queries to a data frame.

    Args:
        df (pd.DataFrame): The data frame (same format as used by rankings).
        queries (Dict[str, str]): Query IDs mapped to queries.

    Raises:
        ValueError: When the queries are incomplete.

    Returns:
        pd.DataFrame: The data frame with queries attached.
    """
    if not set(pd.unique(df["q_id"])).issubset(set(queries.keys())):
        raise ValueError("Queries are incomplete.")
    return df.merge(
        pd.DataFrame(queries.items(), columns=["q_id", "query"]), how="left", on="q_id"
    )


class Ranking(object):
    """Represents rankings of documents/passages w.r.t. queries."""

    def __init__(
        self,
        df: pd.DataFrame,
        name: str = None,
        queries: Dict[str, str] = None,
        dtype: np.dtype = np.float32,
        copy: bool = True,
        is_sorted: bool = False,
    ) -> None:
        """Create a ranking from an existing data frame. Removes rows with NaN scores.

        Args:
            df (pd.DataFrame): Data frame containing IDs and scores.
            name (str, optional): Method name. Defaults to None. Defaults to None.
            queries (Dict[str, str], optional): Query IDs mapped to queries. Defaults to None.
            dtype (np.dtype, optional): How the scores should be represented in the data frame. Defaults to np.float32.
            copy (bool, optional): Whether to copy the data frame. Defaults to True.
            is_sorted (bool, optional): Whether the data frame is already sorted (by score). Defaults to False.

        Raises:
            ValueError: When the queries are incomplete.
        """
        super().__init__()
        self.name = name

        cols = ["q_id", "id", "score"]
        if "query" in df.columns:
            cols += ["query"]
        self._df = df.loc[:, cols].dropna()
        if copy:
            self._df = self._df.copy()

        for col, dt in (
            ("score", dtype),
            ("q_id", str),
            ("id", str),
        ):
            if col in self._df.columns and self._df[col].dtype != dt:
                self._df[col] = self._df[col].astype(dt)

        if not is_sorted:
            self._df.sort_values(by=["q_id", "score"], inplace=True, ascending=False)
        self._df.reset_index(inplace=True, drop=True)

        self._q_ids = set(pd.unique(self._df["q_id"]))
        if queries is not None:
            self._df = _attach_queries(self._df, queries)

    @property
    def has_queries(self) -> bool:
        """Whether the ranking has queries attached.

        Returns:
            bool: Whether queries exist.
        """
        return "query" in self._df.columns

    @property
    def q_ids(self) -> Set[str]:
        """The set of (unique) query IDs in this ranking. Only queries with at least one scored document are considered.

        Returns:
            Set[str]: The query IDs.
        """
        return self._q_ids

    def __getitem__(self, q_id: str) -> Dict[str, float]:
        """Return the ranking for a query.

        Args:
            q_id (str): The query ID.

        Returns:
            Dict[str, float]: Document/passage IDs mapped to scores.
        """
        return dict(self._df[self._df["q_id"] == q_id][["id", "score"]].values)

    def __len__(self) -> int:
        """Return the number of queries.

        Returns:
            int: The number of queries.
        """
        return len(self._q_ids)

    def __iter__(self) -> Iterator[str]:
        """Yield all query IDs.

        Yields:
            str: The query IDs.
        """
        yield from self._q_ids

    def __contains__(self, key: object) -> bool:
        """Check whether a query ID is in the ranking.

        Args:
            key (object): The query ID.

        Returns:
            bool: Whether the query ID has associated document/passage IDs.
        """
        return key in self._q_ids

    def __eq__(self, o: object) -> bool:
        """Check if this ranking is identical to another one. Only takes IDs and scores into account.

        Args:
            o (object): The other ranking.

        Returns:
            bool: Whether the two rankings are identical.
        """
        if not isinstance(o, Ranking):
            return False

        df1 = self._df.sort_values(["q_id", "id"]).reset_index(drop=True)
        df2 = o._df.sort_values(["q_id", "id"]).reset_index(drop=True)

        cols = ["q_id", "id", "score"]
        return df1[cols].equals(df2[cols])

    def __repr__(self) -> str:
        """Return a string representation of this ranking.

        Returns:
            str: The string representation.
        """
        return self._df.__repr__()

    def attach_queries(self, queries: Dict[str, str]) -> "Ranking":
        """Attach queries to the ranking.

        Args:
            queries (Dict[str, str]): Query IDs mapped to queries.

        Raises:
            ValueError: When the queries are incomplete.

        Returns:
            Ranking: The ranking with queries attached.
        """
        return Ranking(
            self._df,
            self.name,
            queries=queries,
            dtype=self._df.dtypes["score"],
            copy=True,
            is_sorted=True,
        )

    def cut(self, cutoff: int) -> "Ranking":
        """For each query, remove all but the top-`k` scoring documents/passages.

        Args:
            cutoff (int): Number of best scores per query to keep (`k`).

        Returns:
            Ranking: The resulting ranking.
        """
        return Ranking(
            self._df.groupby("q_id").head(cutoff).reset_index(drop=True),
            name=self.name,
            dtype=self._df.dtypes["score"],
            copy=True,
            is_sorted=True,
        )

    def interpolate(
        self,
        other: "Ranking",
        alpha: float,
    ) -> "Ranking":
        """Interpolate as `score = self.score * alpha + other.score * (1 - alpha)`.

        Args:
            other (Ranking): Ranking to interpolate with.
            alpha (float): Interpolation parameter.

        Returns:
            Ranking: The resulting ranking.
        """
        # preserves order by score
        new_df = self._df.merge(other._df, on=["q_id", "id"], suffixes=[None, "_other"])
        new_df["score"] = alpha * new_df["score"] + (1 - alpha) * new_df["score_other"]
        result = Ranking(
            new_df,
            name=self.name,
            dtype=self._df.dtypes["score"],
            copy=False,
            is_sorted=False,
        )
        return result

    def save(
        self,
        target: Path,
    ) -> None:
        """Save the ranking in a TREC runfile.

        Args:
            target (Path): Output file.
        """
        df_ranks = self._df.groupby("q_id").cumcount().to_frame()
        df_ranks.columns = ("rank",)
        df_out = self._df.join(df_ranks)
        df_out["name"] = str(self.name)
        df_out["q0"] = "Q0"

        target.parent.mkdir(parents=True, exist_ok=True)
        df_out.to_csv(
            target,
            sep="\t",
            columns=["q_id", "q0", "id", "rank", "score", "name"],
            index=False,
            header=False,
        )

    @classmethod
    def from_run(
        cls,
        run: Run,
        name: str = None,
        queries: Dict[str, str] = None,
        dtype: np.dtype = np.float32,
    ) -> "Ranking":
        """Create a Ranking object from a TREC run.

        Args:
            run (Run): TREC run.
            name (str, optional): Method name. Defaults to None. Defaults to None.
            queries (Dict[str, str], optional): Query IDs mapped to queries. Defaults to None.
            dtype (np.dtype, optional): How the score should be represented in the data frame. Defaults to np.float32.

        Returns:
            Ranking: The resulting ranking.
        """
        df = pd.DataFrame.from_dict(run).stack().reset_index()
        df.columns = ("id", "q_id", "score")
        return cls(df, name=name, queries=queries, dtype=dtype, copy=False)

    @classmethod
    def from_file(
        cls,
        f: Path,
        queries: Dict[str, str] = None,
        dtype: np.dtype = np.float32,
    ) -> "Ranking":
        """Create a Ranking object from a runfile in TREC format.

        Args:
            f (Path): TREC runfile to read.
            queries (Dict[str, str], optional): Query IDs mapped to queries. Defaults to None.
            dtype (np.dtype, optional): How the score should be represented in the data frame. Defaults to np.float32.

        Returns:
            Ranking: The resulting ranking.
        """
        df = pd.read_csv(
            f,
<<<<<<< HEAD
            sep='\s+',
=======
            sep=r"\s+",
>>>>>>> de69cdc3
            skipinitialspace=True,
            header=None,
            names=["q_id", "q0", "id", "rank", "score", "name"],
        )
        return cls(df, name=df["name"][0], queries=queries, dtype=dtype, copy=False)<|MERGE_RESOLUTION|>--- conflicted
+++ resolved
@@ -297,11 +297,7 @@
         """
         df = pd.read_csv(
             f,
-<<<<<<< HEAD
-            sep='\s+',
-=======
             sep=r"\s+",
->>>>>>> de69cdc3
             skipinitialspace=True,
             header=None,
             names=["q_id", "q0", "id", "rank", "score", "name"],
