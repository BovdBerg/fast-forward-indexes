--- conflicted
+++ resolved
@@ -509,13 +509,9 @@
                 chunks.append(_get_result(batch))
             result = pd.concat(chunks)
 
-<<<<<<< HEAD
+        result["score"] = result["ff_score"]
         if self._verbose:
             LOGGER.info("computed scores in %s seconds", perf_counter() - t0)
-=======
-        result["score"] = result["ff_score"]
-        LOGGER.info("computed scores in %s seconds", perf_counter() - t0)
->>>>>>> 9f7e6363
         return Ranking(
             result,
             name="fast-forward",
