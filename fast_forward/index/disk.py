import logging
from collections import defaultdict
from pathlib import Path
from typing import Iterable, Iterator, List, Optional, Set, Tuple

import h5py
import numpy as np
from tqdm import tqdm

import fast_forward
from fast_forward.encoder import Encoder
from fast_forward.index import IDSequence, Index, Mode
from fast_forward.index.memory import InMemoryIndex
from fast_forward.quantizer import Quantizer

LOGGER = logging.getLogger(__name__)


class OnDiskIndex(Index):
    """Fast-Forward index that is read on-demand from disk.

    Uses HDF5 via h5py under the hood. The `max_indexing_size` works around a [h5py limitation](https://docs.h5py.org/en/latest/high/dataset.html#fancy-indexing).
    """

    def __init__(
        self,
        index_file: Path,
        query_encoder: Encoder = None,
        quantizer: Quantizer = None,
        mode: Mode = Mode.MAXP,
        encoder_batch_size: int = 32,
        init_size: int = 2**14,
        resize_min_val: int = 2**10,
        hdf5_chunk_size: int = None,
        max_id_length: int = 8,
        overwrite: bool = False,
<<<<<<< HEAD
        ds_buffer_size: int = 2**10,
        verbose: bool = False,
=======
        max_indexing_size: int = 2**10,
>>>>>>> 9f7e6363
    ) -> None:
        """Create an index.

        Args:
            index_file (Path): Index file to create (or overwrite).
            query_encoder (Encoder, optional): Query encoder. Defaults to None.
            quantizer (Quantizer, optional): The quantizer to use. Defaults to None.
            mode (Mode, optional): Ranking mode. Defaults to Mode.MAXP.
            encoder_batch_size (int, optional): Batch size for query encoder. Defaults to 32.
            init_size (int, optional): Initial size to allocate (number of vectors). Defaults to 2**14.
            resize_min_val (int, optional): Minimum number of vectors to increase index size by. Defaults to 2**10.
            hdf5_chunk_size (int, optional): Override chunk size used by HDF5. Defaults to None.
            max_id_length (int, optional): Maximum length of document and passage IDs (number of characters). Defaults to 8.
            overwrite (bool, optional): Overwrite index file if it exists. Defaults to False.
<<<<<<< HEAD
            ds_buffer_size (int, optional): Maximum number of vectors to retrieve from the HDF5 dataset at once. Defaults to 2**10.
            verbose (bool, optional): Log progress. Defaults to False.
=======
            max_indexing_size (int, optional): Maximum number of vectors to retrieve from the HDF5 dataset at once. Defaults to 2**10.
>>>>>>> 9f7e6363

        Raises:
            ValueError: When the file exists and `overwrite=False`.
        """
        if index_file.exists() and not overwrite:
            raise ValueError(f"File {index_file} exists.")

        self._index_file = index_file.absolute()
        self._doc_id_to_idx = defaultdict(list)
        self._psg_id_to_idx = {}

        self._init_size = init_size
        self._resize_min_val = resize_min_val
        self._hdf5_chunk_size = hdf5_chunk_size
        self._max_id_length = max_id_length
        self._max_indexing_size = max_indexing_size

        LOGGER.debug("creating file %s", self._index_file)
        with h5py.File(self._index_file, "w") as fp:
            fp.attrs["num_vectors"] = 0
            fp.attrs["ff_version"] = fast_forward.__version__

        super().__init__(
            query_encoder=query_encoder,
            quantizer=quantizer,
            mode=mode,
            encoder_batch_size=encoder_batch_size,
            verbose=verbose,
        )

    @Index.quantizer.setter
    def quantizer(self, quantizer: Quantizer) -> None:
        # call the setter of the super class
        Index.quantizer.fset(self, quantizer)

        # serialize the quantizer and store it on disk
        with h5py.File(self._index_file, "a") as fp:
            if "quantizer" in fp:
                del fp["quantizer"]

            meta, attributes, data = self.quantizer.serialize()
            fp.create_group("quantizer/meta").attrs.update(meta)
            fp.create_group("quantizer/attributes").attrs.update(attributes)
            data_group = fp.create_group("quantizer/data")
            for k, v in data.items():
                data_group.create_dataset(k, data=v)

    def _create_ds(self, fp: h5py.File, dim: int, dtype: np.dtype) -> None:
        """Create the HDF5 datasets for vectors and IDs.

        Args:
            fp (h5py.File): Index file (write permissions).
            dim (int): Dimension of the vectors.
            dtype (np.dtype): Type of the vectors.
        """
        fp.create_dataset(
            "vectors",
            (self._init_size, dim),
            dtype,
            maxshape=(None, dim),
            chunks=(
                True if self._hdf5_chunk_size is None else (self._hdf5_chunk_size, dim)
            ),
        )
        fp.create_dataset(
            "doc_ids",
            (self._init_size,),
            f"S{self._max_id_length}",
            maxshape=(None,),
            chunks=(
                True if self._hdf5_chunk_size is None else (self._hdf5_chunk_size,)
            ),
        )
        fp.create_dataset(
            "psg_ids",
            (self._init_size,),
            f"S{self._max_id_length}",
            maxshape=(None,),
            chunks=(
                True if self._hdf5_chunk_size is None else (self._hdf5_chunk_size,)
            ),
        )

    def __len__(self) -> int:
        with h5py.File(self._index_file, "r") as fp:
            return fp.attrs["num_vectors"]

    def _get_internal_dim(self) -> Optional[int]:
        with h5py.File(self._index_file, "r") as fp:
            if "vectors" in fp:
                return fp["vectors"].shape[1]
        return None

    def to_memory(self, batch_size=None) -> InMemoryIndex:
        """Load the index entirely into memory.

        Args:
            batch_size (int, optional): Use batches instead of adding all vectors at once. Defaults to None.

        Returns:
            InMemoryIndex: The loaded index.
        """
        index = InMemoryIndex(
            query_encoder=self._query_encoder,
            quantizer=self._quantizer,
            mode=self.mode,
            encoder_batch_size=self._encoder_batch_size,
            init_size=len(self),
            verbose=self._verbose,
        )
        with h5py.File(self._index_file, "r") as fp:
<<<<<<< HEAD
            buffer_size = buffer_size or fp.attrs["num_vectors"]
            total = fp.attrs["num_vectors"] // buffer_size + 1
            for i_low in tqdm(
                range(0, fp.attrs["num_vectors"], buffer_size),
                desc="Loading index into memory",
                total=total
            ):
                i_up = min(i_low + buffer_size, fp.attrs["num_vectors"])
=======
            batch_size = batch_size or fp.attrs["num_vectors"]
            for i_low in range(0, fp.attrs["num_vectors"], batch_size):
                i_up = min(i_low + batch_size, fp.attrs["num_vectors"])
>>>>>>> 9f7e6363

                # IDs that don't exist will be returned as empty strings here
                doc_ids = fp["doc_ids"].asstr()[i_low:i_up]
                doc_ids[doc_ids == ""] = None
                psg_ids = fp["psg_ids"].asstr()[i_low:i_up]
                psg_ids[psg_ids == ""] = None
                index._add(fp["vectors"][i_low:i_up], doc_ids=doc_ids, psg_ids=psg_ids)
        return index

    def _add(
        self,
        vectors: np.ndarray,
        doc_ids: IDSequence,
        psg_ids: IDSequence,
    ) -> None:
        with h5py.File(self._index_file, "a") as fp:
            # if this is the first call to _add, no datasets exist
            if "vectors" not in fp:
                self._create_ds(fp, vectors.shape[-1], vectors.dtype)

            # check all IDs first before adding anything
            doc_id_size = fp["doc_ids"].dtype.itemsize
            for doc_id in doc_ids:
                if doc_id is not None and len(doc_id) > doc_id_size:
                    raise RuntimeError(
                        f"Document ID {doc_id} is longer than the maximum ({doc_id_size} characters)."
                    )
            psg_id_size = fp["psg_ids"].dtype.itemsize
            for psg_id in psg_ids:
                if psg_id is not None and len(psg_id) > psg_id_size:
                    raise RuntimeError(
                        f"Passage ID {psg_id} is longer than the maximum ({psg_id_size} characters)."
                    )

            num_new_vecs = vectors.shape[0]
            capacity = fp["vectors"].shape[0]

            # check if we have enough space, resize if necessary
            cur_num_vectors = fp.attrs["num_vectors"]
            space_left = capacity - cur_num_vectors
            if num_new_vecs > space_left:
                new_size = max(
                    cur_num_vectors + num_new_vecs,
                    capacity + self._resize_min_val,
                )
                LOGGER.debug("resizing index from %s to %s", capacity, new_size)
                fp["vectors"].resize(new_size, axis=0)
                fp["doc_ids"].resize(new_size, axis=0)
                fp["psg_ids"].resize(new_size, axis=0)

            # add new document IDs to index and in-memory mappings
            doc_id_idxs, non_null_doc_ids = [], []
            for i, doc_id in enumerate(doc_ids):
                if doc_id is not None:
                    self._doc_id_to_idx[doc_id].append(cur_num_vectors + i)
                    doc_id_idxs.append(cur_num_vectors + i)
                    non_null_doc_ids.append(doc_id)
            fp["doc_ids"][doc_id_idxs] = non_null_doc_ids

            # add new passage IDs to index and in-memory mappings
            psg_id_idxs, non_null_psg_ids = [], []
            for i, psg_id in enumerate(psg_ids):
                if psg_id is not None:
                    self._psg_id_to_idx[psg_id] = cur_num_vectors + i
                    psg_id_idxs.append(cur_num_vectors + i)
                    non_null_psg_ids.append(psg_id)
            fp["psg_ids"][psg_id_idxs] = non_null_psg_ids

            # add new vectors
            fp["vectors"][cur_num_vectors : cur_num_vectors + num_new_vecs] = vectors
            fp.attrs["num_vectors"] += num_new_vecs

    @property
    def doc_ids(self) -> Set[str]:
        return set(self._doc_id_to_idx.keys())

    @property
    def psg_ids(self) -> Set[str]:
        return set(self._psg_id_to_idx.keys())

    def _get_vectors(self, ids: Iterable[str]) -> Tuple[np.ndarray, List[List[int]]]:
        idx_pairs = []
        with h5py.File(self._index_file, "r") as fp:
            for id in ids:
                if self.mode in (Mode.MAXP, Mode.AVEP) and id in self._doc_id_to_idx:
                    idxs = self._doc_id_to_idx[id]
                elif self.mode == Mode.FIRSTP and id in self._doc_id_to_idx:
                    idxs = [self._doc_id_to_idx[id][0]]
                elif self.mode == Mode.PASSAGE and id in self._psg_id_to_idx:
                    idxs = [self._psg_id_to_idx[id]]
                else:
                    LOGGER.warning("no vectors for %s", id)
                    idxs = []

                for idx in idxs:
                    idx_pairs.append((id, idx))

            # h5py requires accessing the dataset with sorted indices
            idx_pairs.sort(key=lambda x: x[1])
            id_to_idxs = defaultdict(list)
            vec_idxs = []
            for id_idx, (id, vec_idx) in enumerate(idx_pairs):
                vec_idxs.append(vec_idx)
                id_to_idxs[id].append(id_idx)

            # reading all vectors at once slows h5py down significantly, so we read them in chunks and concatenate
            total = len(vec_idxs) // self._ds_buffer_size + 1
            vectors = np.concatenate(
                [
<<<<<<< HEAD
                    fp["vectors"][vec_idxs[i : i + self._ds_buffer_size]]
                    for i in tqdm(
                        range(0, len(vec_idxs), self._ds_buffer_size), 
                        desc="Reading vectors", 
                        total=total, 
                        disable=total == 1 or not self._verbose
                    )
=======
                    fp["vectors"][vec_idxs[i : i + self._max_indexing_size]]
                    for i in range(0, len(vec_idxs), self._max_indexing_size)
>>>>>>> 9f7e6363
                ]
            )
            return vectors, [id_to_idxs[id] for id in ids]

    def _batch_iter(
        self, batch_size: int
    ) -> Iterator[Tuple[np.ndarray, IDSequence, IDSequence]]:
        with h5py.File(self._index_file, "r") as fp:
            num_vectors = fp.attrs["num_vectors"]
            for i in range(0, num_vectors, batch_size):
                j = min(i + batch_size, num_vectors)
                doc_ids = fp["doc_ids"].asstr()[i:j]
                doc_ids[doc_ids == ""] = None
                psg_ids = fp["psg_ids"].asstr()[i:j]
                psg_ids[psg_ids == ""] = None
                yield (
                    fp["vectors"][i:j],
                    doc_ids.tolist(),
                    psg_ids.tolist(),
                )

    @classmethod
    def load(
        cls,
        index_file: Path,
        query_encoder: Encoder = None,
        mode: Mode = Mode.MAXP,
        encoder_batch_size: int = 32,
        resize_min_val: int = 2**10,
<<<<<<< HEAD
        ds_buffer_size: int = 2**10,
        verbose: bool = False,
=======
        max_indexing_size: int = 2**10,
>>>>>>> 9f7e6363
    ) -> "OnDiskIndex":
        """Open an existing index on disk.

        Args:
            index_file (Path): Index file to open.
            query_encoder (Encoder, optional): Query encoder. Defaults to None.
            mode (Mode, optional): Ranking mode. Defaults to Mode.MAXP.
            encoder_batch_size (int, optional): Batch size for query encoder. Defaults to 32.
            resize_min_val (int, optional): Minimum value to increase index size by. Defaults to 2**10.
<<<<<<< HEAD
            ds_buffer_size (int, optional): Maximum number of vectors to retrieve from the HDF5 dataset at once. Defaults to 2**10.
            verbose (bool, optional): Log progress. Defaults to False.
=======
            max_indexing_size (int, optional): Maximum number of vectors to retrieve from the HDF5 dataset at once. Defaults to 2**10.
>>>>>>> 9f7e6363

        Returns:
            OnDiskIndex: The index.
        """
        LOGGER.debug("reading file %s", index_file)

        index = cls.__new__(cls)
        super(OnDiskIndex, index).__init__(
            query_encoder=query_encoder,
            quantizer=None,
            mode=mode,
            encoder_batch_size=encoder_batch_size,
            verbose=verbose,
        )
        index._index_file = index_file.absolute()
        index._resize_min_val = resize_min_val
        index._max_indexing_size = max_indexing_size

        # deserialize quantizer if any
        with h5py.File(index_file, "r") as fp:
            if "quantizer" in fp:
                index._quantizer = Quantizer.deserialize(
                    dict(fp["quantizer/meta"].attrs),
                    dict(fp["quantizer/attributes"].attrs),
                    {k: v[:] for k, v in fp["quantizer/data"].items()},
                )

        # read ID mappings
        with h5py.File(index_file, "r") as fp:
            index._doc_id_to_idx = defaultdict(list)
            index._psg_id_to_idx = {}

            num_vectors = fp.attrs["num_vectors"]
            if num_vectors == 0:
                return index

            doc_id_iter = fp["doc_ids"].asstr()[:num_vectors]
            psg_id_iter = fp["psg_ids"].asstr()[:num_vectors]
            for i, (doc_id, psg_id) in tqdm(
                enumerate(zip(doc_id_iter, psg_id_iter)),
                desc="Loading index",
                total=num_vectors,
            ):
                if len(doc_id) > 0:
                    index._doc_id_to_idx[doc_id].append(i)
                if len(psg_id) > 0:
                    index._psg_id_to_idx[psg_id] = i
        return index<|MERGE_RESOLUTION|>--- conflicted
+++ resolved
@@ -34,12 +34,8 @@
         hdf5_chunk_size: int = None,
         max_id_length: int = 8,
         overwrite: bool = False,
-<<<<<<< HEAD
-        ds_buffer_size: int = 2**10,
+        max_indexing_size: int = 2**10,
         verbose: bool = False,
-=======
-        max_indexing_size: int = 2**10,
->>>>>>> 9f7e6363
     ) -> None:
         """Create an index.
 
@@ -54,12 +50,8 @@
             hdf5_chunk_size (int, optional): Override chunk size used by HDF5. Defaults to None.
             max_id_length (int, optional): Maximum length of document and passage IDs (number of characters). Defaults to 8.
             overwrite (bool, optional): Overwrite index file if it exists. Defaults to False.
-<<<<<<< HEAD
-            ds_buffer_size (int, optional): Maximum number of vectors to retrieve from the HDF5 dataset at once. Defaults to 2**10.
+            max_indexing_size (int, optional): Maximum number of vectors to retrieve from the HDF5 dataset at once. Defaults to 2**10.
             verbose (bool, optional): Log progress. Defaults to False.
-=======
-            max_indexing_size (int, optional): Maximum number of vectors to retrieve from the HDF5 dataset at once. Defaults to 2**10.
->>>>>>> 9f7e6363
 
         Raises:
             ValueError: When the file exists and `overwrite=False`.
@@ -171,20 +163,14 @@
             verbose=self._verbose,
         )
         with h5py.File(self._index_file, "r") as fp:
-<<<<<<< HEAD
-            buffer_size = buffer_size or fp.attrs["num_vectors"]
-            total = fp.attrs["num_vectors"] // buffer_size + 1
+            batch_size = batch_size or fp.attrs["num_vectors"]
+            total = fp.attrs["num_vectors"] // batch_size + 1
             for i_low in tqdm(
-                range(0, fp.attrs["num_vectors"], buffer_size),
+                range(0, fp.attrs["num_vectors"], batch_size),
                 desc="Loading index into memory",
                 total=total
             ):
-                i_up = min(i_low + buffer_size, fp.attrs["num_vectors"])
-=======
-            batch_size = batch_size or fp.attrs["num_vectors"]
-            for i_low in range(0, fp.attrs["num_vectors"], batch_size):
                 i_up = min(i_low + batch_size, fp.attrs["num_vectors"])
->>>>>>> 9f7e6363
 
                 # IDs that don't exist will be returned as empty strings here
                 doc_ids = fp["doc_ids"].asstr()[i_low:i_up]
@@ -294,18 +280,13 @@
             total = len(vec_idxs) // self._ds_buffer_size + 1
             vectors = np.concatenate(
                 [
-<<<<<<< HEAD
-                    fp["vectors"][vec_idxs[i : i + self._ds_buffer_size]]
+                    fp["vectors"][vec_idxs[i : i + self._max_indexing_size]]
                     for i in tqdm(
-                        range(0, len(vec_idxs), self._ds_buffer_size), 
+                        range(0, len(vec_idxs), self._max_indexing_size), 
                         desc="Reading vectors", 
                         total=total, 
                         disable=total == 1 or not self._verbose
                     )
-=======
-                    fp["vectors"][vec_idxs[i : i + self._max_indexing_size]]
-                    for i in range(0, len(vec_idxs), self._max_indexing_size)
->>>>>>> 9f7e6363
                 ]
             )
             return vectors, [id_to_idxs[id] for id in ids]
@@ -335,12 +316,8 @@
         mode: Mode = Mode.MAXP,
         encoder_batch_size: int = 32,
         resize_min_val: int = 2**10,
-<<<<<<< HEAD
-        ds_buffer_size: int = 2**10,
+        max_indexing_size: int = 2**10,
         verbose: bool = False,
-=======
-        max_indexing_size: int = 2**10,
->>>>>>> 9f7e6363
     ) -> "OnDiskIndex":
         """Open an existing index on disk.
 
@@ -350,12 +327,8 @@
             mode (Mode, optional): Ranking mode. Defaults to Mode.MAXP.
             encoder_batch_size (int, optional): Batch size for query encoder. Defaults to 32.
             resize_min_val (int, optional): Minimum value to increase index size by. Defaults to 2**10.
-<<<<<<< HEAD
-            ds_buffer_size (int, optional): Maximum number of vectors to retrieve from the HDF5 dataset at once. Defaults to 2**10.
+            max_indexing_size (int, optional): Maximum number of vectors to retrieve from the HDF5 dataset at once. Defaults to 2**10.
             verbose (bool, optional): Log progress. Defaults to False.
-=======
-            max_indexing_size (int, optional): Maximum number of vectors to retrieve from the HDF5 dataset at once. Defaults to 2**10.
->>>>>>> 9f7e6363
 
         Returns:
             OnDiskIndex: The index.
