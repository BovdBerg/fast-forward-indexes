--- conflicted
+++ resolved
@@ -21,12 +21,7 @@
         with:
           python-version: "3.11"
       - name: Install packages
-<<<<<<< HEAD
-        run: |
-          python -m pip install . .[pyterrier] pdoc
-=======
-        run: python -m pip install .[pyterrier] pdoc
->>>>>>> 9f7e6363
+        run: python -m pip install . .[pyterrier] pdoc
       - name: Check out gh-pages
         uses: actions/checkout@v4
         with:
